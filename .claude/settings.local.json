{
  "permissions": {
    "allow": [
      "Bash(ls:*)",
<<<<<<< HEAD
      "Bash(mkdir:*)"
=======
      "Bash(mkdir:*)",
      "Bash(cargo check:*)",
      "Bash(cargo:*)"
>>>>>>> 68bec08e
    ],
    "deny": []
  }
}<|MERGE_RESOLUTION|>--- conflicted
+++ resolved
@@ -2,13 +2,10 @@
   "permissions": {
     "allow": [
       "Bash(ls:*)",
-<<<<<<< HEAD
       "Bash(mkdir:*)"
-=======
-      "Bash(mkdir:*)",
       "Bash(cargo check:*)",
       "Bash(cargo:*)"
->>>>>>> 68bec08e
+
     ],
     "deny": []
   }
